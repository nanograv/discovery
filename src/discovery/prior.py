--- conflicted
+++ resolved
@@ -143,13 +143,8 @@
             psrcols = [psrdict[par.split('[')[1]] + '_' + par.split('[')[0] if '[' in par else par for par in columns]
             return pd.DataFrame(np.array(xs), columns=psrcols).sort_index(axis=1)
 
-<<<<<<< HEAD
     def prior(ys):
         return jnp.sum(2.0 * (jnp.log(2.0) - 2.0 * jnp.logaddexp(ys, -ys)))
-=======
-    def logprior(ys):
-        return jnp.sum(jnp.log(2.0) - 2.0 * jnp.logaddexp(ys, -ys))
->>>>>>> 7e08c4a4
 
     def logL(ys):
         return func(to_dict(ys))
